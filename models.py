import numpy as np
import torch.optim as optim

from steps.pytorch.architectures.unet import UNet, UNetMultitask
from steps.pytorch.callbacks import CallbackList, TrainingMonitor, ValidationMonitor, ModelCheckpoint, \
    ExperimentTiming, ExponentialLRScheduler, EarlyStopping
from steps.pytorch.models import Model
from steps.pytorch.validation import segmentation_loss
from utils import sigmoid
from callbacks import NeptuneMonitorSegmentation


class PyTorchUNet(Model):
    def __init__(self, architecture_config, training_config, callbacks_config):
        super().__init__(architecture_config, training_config, callbacks_config)
        self.model = UNet(**architecture_config['model_params'])
        self.weight_regularization = weight_regularization_unet
        self.optimizer = optim.Adam(self.weight_regularization(self.model, **architecture_config['regularizer_params']),
                                    **architecture_config['optimizer_params'])
        self.loss_function = [('mask', segmentation_loss, 1.0)]
        self.callbacks = callbacks_unet(self.callbacks_config)

    def transform(self, datagen, validation_datagen=None):
        outputs = self._transform(datagen, validation_datagen)
        for name, prediction in outputs.items():
            prediction_ = [sigmoid(np.squeeze(mask)) for mask in prediction]
            outputs[name] = np.array(prediction_)
        return outputs


class PyTorchUNetMultitask(Model):
    def __init__(self, architecture_config, training_config, callbacks_config):
        super().__init__(architecture_config, training_config, callbacks_config)
        self.model = UNetMultitask(**architecture_config['model_params'])
        self.weight_regularization = weight_regularization_unet
        self.optimizer = optim.Adam(self.weight_regularization(self.model, **architecture_config['regularizer_params']),
                                    **architecture_config['optimizer_params'])
<<<<<<< HEAD
        self.loss_function = [('mask', segmentation_loss, 0.4),
                              ('contour', segmentation_loss, 0.5),
                              ('center', segmentation_loss, 0.1)]
=======
        self.loss_function = [('mask', segmentation_loss, architecture_config['loss_weights']['mask']),
                              ('contour', segmentation_loss, architecture_config['loss_weights']['contour']),
                              ('contour_touching', segmentation_loss,
                               architecture_config['loss_weights']['contour_touching']),
                              ('center', segmentation_loss, architecture_config['loss_weights']['center'])]
>>>>>>> 3561a14a
        self.callbacks = callbacks_unet(self.callbacks_config)

    def transform(self, datagen, validation_datagen=None):
        outputs = self._transform(datagen, validation_datagen)
        for name, prediction in outputs.items():
            prediction_ = [sigmoid(np.squeeze(mask)) for mask in prediction]
            outputs[name] = np.array(prediction_)
        return outputs


def weight_regularization(model, regularize, weight_decay_conv2d, weight_decay_linear):
    if regularize:
        parameter_list = [{'params': model.features.parameters(), 'weight_decay': weight_decay_conv2d},
                          {'params': model.classifier.parameters(), 'weight_decay': weight_decay_linear},
                          ]
    else:
        parameter_list = [model.parameters()]
    return parameter_list


def weight_regularization_unet(model, regularize, weight_decay_conv2d):
    if regularize:
        parameter_list = [{'params': model.parameters(), 'weight_decay': weight_decay_conv2d},
                          ]
    else:
        parameter_list = [model.parameters()]
    return parameter_list


def callbacks_unet(callbacks_config):
    experiment_timing = ExperimentTiming(**callbacks_config['experiment_timing'])
    model_checkpoints = ModelCheckpoint(**callbacks_config['model_checkpoint'])
    lr_scheduler = ExponentialLRScheduler(**callbacks_config['lr_scheduler'])
    training_monitor = TrainingMonitor(**callbacks_config['training_monitor'])
    validation_monitor = ValidationMonitor(**callbacks_config['validation_monitor'])
    neptune_monitor = NeptuneMonitorSegmentation(**callbacks_config['neptune_monitor'])
    early_stopping = EarlyStopping(**callbacks_config['early_stopping'])

    return CallbackList(
        callbacks=[experiment_timing, training_monitor, validation_monitor,
                   model_checkpoints, lr_scheduler, neptune_monitor, early_stopping])<|MERGE_RESOLUTION|>--- conflicted
+++ resolved
@@ -35,17 +35,11 @@
         self.weight_regularization = weight_regularization_unet
         self.optimizer = optim.Adam(self.weight_regularization(self.model, **architecture_config['regularizer_params']),
                                     **architecture_config['optimizer_params'])
-<<<<<<< HEAD
-        self.loss_function = [('mask', segmentation_loss, 0.4),
-                              ('contour', segmentation_loss, 0.5),
-                              ('center', segmentation_loss, 0.1)]
-=======
         self.loss_function = [('mask', segmentation_loss, architecture_config['loss_weights']['mask']),
                               ('contour', segmentation_loss, architecture_config['loss_weights']['contour']),
                               ('contour_touching', segmentation_loss,
                                architecture_config['loss_weights']['contour_touching']),
                               ('center', segmentation_loss, architecture_config['loss_weights']['center'])]
->>>>>>> 3561a14a
         self.callbacks = callbacks_unet(self.callbacks_config)
 
     def transform(self, datagen, validation_datagen=None):
