--- conflicted
+++ resolved
@@ -1,11 +1,7 @@
 project-key: DSB
 
 name: dsb_open_solution
-<<<<<<< HEAD
 tags: [solution_5, unet-multitask, patching]
-=======
-tags: [solution_4, unet-multitask, touching_edges]
->>>>>>> 76de6015
 
 metric:
   channel: 'Final Validation Score'
@@ -18,11 +14,11 @@
   - .git
   - .idea
   - .ipynb_checkpoints
-  - output
   - imgs
   - neptune.log
+  - notebooks
   - offline_job.log
-  - notebooks
+  - output
 
 parameters:
 # Cloud environment
@@ -34,7 +30,6 @@
   experiment_dir:         /output/dsb/experiments/
 
 # Local Environment
-<<<<<<< HEAD
 #  data_dir:               /path/to/data
 #  meta_dir:               /path/to/data
 #  masks_overlayed_dir:    /path/to/masks_overlayed
@@ -44,17 +39,6 @@
 
 # General parameters
   valid_category_ids: '[0, 1]'
-=======
-#  data_dir:                        /path/to/data
-#  meta_dir:                        /path/to/data
-#  masks_overlayed_dir:             /path/to/masks_overlayed
-#  contours_overlayed_dir:          /path/to/contours_overlayed
-#  contours_touching_overlayed_dir: /path/to/contours_touching_overlayed/
-#  centers_overlayed_dir:           /path/to/centers_overlayed
-#  experiment_dir:                  /path/to/work/dir
-
-  valid_category_ids: '[0, 4]'
->>>>>>> 76de6015
   overwrite: 1
   num_workers: 4
   load_in_memory: 1
@@ -85,7 +69,6 @@
 
 # Postprocessing
   threshold: 0.5
-<<<<<<< HEAD
   min_nuclei_size: 20
 
 # Multi-output U-Net parameters
@@ -120,7 +103,4 @@
   size_estimator__conv_kernel: 3
   size_estimator__pool_kernel: 3
   size_estimator__pool_stride: 2
-  size_estimator__repeat_blocks: 4
-=======
-  min_nuclei_size: 20
->>>>>>> 76de6015
+  size_estimator__repeat_blocks: 4