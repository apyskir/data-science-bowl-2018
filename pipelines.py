from functools import partial

<<<<<<< HEAD
from loaders import MetadataImageSegmentationLoader, MetadataImageSegmentationMultitaskLoader, \
    ImageSegmentationMultitaskLoader, ImageSegmentationLoader
from models import PyTorchUNet, PyTorchUNetMultitask, PyTorchDCAN
from postprocessing import Resizer, Thresholder, NucleiLabeler, Dropper, \
    WatershedCenter, WatershedContour, BinaryFillHoles, Postprocessor
from steps.base import Step, Dummy
from steps.preprocessing import XYSplit, ImageReader
=======
import loaders
from models import PyTorchUNet, PyTorchUNetMultitask
from postprocessing import Resizer, Thresholder, NucleiLabeler, Postprocessor, CellSizer
from preprocessing import ImageReaderRescaler, ImageReader, StainDeconvolution
from steps.base import Step, Dummy, to_dict_inputs
from steps.preprocessing import XYSplit
>>>>>>> 50ea212e
from utils import squeeze_inputs


def unet(config, train_mode):
    if train_mode:
        save_output = False
        load_saved_output = False
    else:
        save_output = False
        load_saved_output = False

    loader = preprocessing(config, model_type='single', is_train=train_mode)

    unet = Step(name='unet',
                transformer=PyTorchUNet(**config.unet),
                input_steps=[loader],
                cache_dirpath=config.env.cache_dirpath,
                save_output=save_output, load_saved_output=load_saved_output)

    mask_postprocessed = mask_postprocessing(unet, config, save_output=save_output)

    detached = nuclei_labeler(mask_postprocessed, config, save_output=save_output)

    output = Step(name='output',
                  transformer=Dummy(),
                  input_steps=[detached],
                  adapter={'y_pred': ([(detached.name, 'labeled_images')]),
                           },
                  cache_dirpath=config.env.cache_dirpath)
    return output


def unet_multitask(config, train_mode):
    if train_mode:
        save_output = False
        load_saved_output = False
    else:
        save_output = False
        load_saved_output = False

    if config.loader.dataset_params.use_patching:
        loader = preprocessing(config, model_type='multitask',
                               is_train=train_mode,
                               loader_mode='patching_inference')

        unet_multitask_patches = Step(name='unet_multitask',
                                      transformer=PyTorchUNetMultitask(**config.unet),
                                      input_steps=[loader],
                                      adapter={'datagen': ([(loader.name, 'datagen')]),
                                               'validation_datagen': ([(loader.name, 'validation_datagen')]),
                                               },
                                      cache_dirpath=config.env.cache_dirpath,
                                      cache_output=False,
                                      save_output=False,
                                      load_saved_output=False)

        unet_multitask = Step(name='patch_joiner',
                              transformer=loaders.PatchCombiner(**config.patch_combiner),
                              input_steps=[unet_multitask_patches, loader],
                              adapter={'patch_ids': ([(loader.name, 'patch_ids')]),
                                       'outputs': ([(unet_multitask_patches.name, 'mask_prediction'),
                                                    (unet_multitask_patches.name, 'contour_prediction'),
                                                    (unet_multitask_patches.name, 'center_prediction')],
                                                   partial(to_dict_inputs, keys=['mask_prediction',
                                                                                 'contour_prediction',
                                                                                 'center_prediction'])),
                                       },
                              cache_dirpath=config.env.cache_dirpath,
                              cache_output=True,
                              save_output=True,
                              load_saved_output=load_saved_output)
    else:
        loader = preprocessing(config, model_type='multitask',
                               is_train=train_mode,
                               loader_mode=None)

        unet_multitask = Step(name='unet_multitask',
                              transformer=PyTorchUNetMultitask(**config.unet),
                              input_steps=[loader],
                              adapter={'datagen': ([(loader.name, 'datagen')]),
                                       'validation_datagen': ([(loader.name, 'validation_datagen')]),
                                       },
                              cache_dirpath=config.env.cache_dirpath,
                              cache_output=True,
                              save_output=True,
                              load_saved_output=False)

    morphological_postprocessing = postprocessing(unet_multitask, unet_multitask, config,
                                                  suffix='', save_output=True)

    output = Step(name='output',
                  transformer=Dummy(),
                  input_steps=[morphological_postprocessing],
                  adapter={'y_pred': ([(morphological_postprocessing.name, 'labeled_images')]),
                           },
                  cache_dirpath=config.env.cache_dirpath)
    return output


def patched_unet_training(config):
    reader_train = Step(name='reader',
                        transformer=ImageReader(**config.reader_multitask),
                        input_data=['input'],
                        adapter={'meta': ([('input', 'meta')]),
                                 'meta_valid': ([('input', 'meta_valid')]),
                                 'train_mode': ([('input', 'train_mode')]),
                                 },
                        cache_dirpath=config.env.cache_dirpath)
    deconved_reader_train = add_stain_deconvolution(reader_train, config, cache_output=True, save_output=False,
                                                    suffix='')

    reader_valid = Step(name='reader_valid',
                        transformer=ImageReader(**config.reader_multitask),
                        input_data=['input'],
                        adapter={'meta': ([('input', 'meta_valid')]),
                                 'train_mode': ([('input', 'train_mode')]),
                                 },
                        cache_dirpath=config.env.cache_dirpath)
    deconved_reader_valid = add_stain_deconvolution(reader_valid, config, cache_output=True, save_output=False,
                                                    suffix='_valid')

    reader = Step(name='reader_joined',
                  transformer=Dummy(),
                  input_steps=[reader_train, reader_valid,
                               deconved_reader_train, deconved_reader_valid],
                  adapter={'X': ([(deconved_reader_train.name, 'X')]),
                           'y': ([(deconved_reader_train.name, 'y')]),
                           'X_valid': ([(deconved_reader_valid.name, 'X')]),
                           'y_valid': ([(deconved_reader_valid.name, 'y')]),
                           },
                  cache_dirpath=config.env.cache_dirpath,
                  save_output=True, load_saved_output=True)

    unet_multitask = unet_multitask_block(reader, config, config.unet_size_estimator,
                                          loader_mode=None, suffix='_size_estimator')

    return unet_multitask


def scale_adjusted_patched_unet_training(config):
    reader_train = Step(name='reader',
                        transformer=ImageReader(**config.reader_multitask),
                        input_data=['input'],
                        adapter={'meta': ([('input', 'meta')]),
                                 'meta_valid': ([('input', 'meta_valid')]),
                                 'train_mode': ([('input', 'train_mode')]),
                                 },
                        cache_dirpath=config.env.cache_dirpath,
                        cache_output=True)
    deconved_reader_train = add_stain_deconvolution(reader_train, config,
                                                    cache_output=True,
                                                    save_output=False,
                                                    suffix='')

    reader_valid = Step(name='reader_valid',
                        transformer=ImageReader(**config.reader_multitask),
                        input_data=['input'],
                        adapter={'meta': ([('input', 'meta_valid')]),
                                 'train_mode': ([('input', 'train_mode')]),
                                 },
                        cache_dirpath=config.env.cache_dirpath,
                        cache_output=True)
    deconved_reader_valid = add_stain_deconvolution(reader_valid, config,
                                                    cache_output=True,
                                                    save_output=False,
                                                    suffix='_valid')

    deconved_reader_train_valid = Step(name='reader_train_valid',
                                       transformer=Dummy(),
                                       input_steps=[deconved_reader_train, deconved_reader_valid],
                                       adapter={'X': ([(deconved_reader_train.name, 'X')]),
                                                'y': ([(deconved_reader_train.name, 'y')]),
                                                'X_valid': ([(deconved_reader_valid.name, 'X')]),
                                                'y_valid': ([(deconved_reader_valid.name, 'y')]),
                                                },
                                       cache_dirpath=config.env.cache_dirpath,
                                       cache_output=True)

    scale_estimator_train = unet_size_estimator(deconved_reader_train_valid, config, config.unet_size_estimator,
                                                cache_output=True, train_mode=True)
    scale_estimator_valid = unet_size_estimator(deconved_reader_valid, config, config.unet_size_estimator,
                                                suffix='_valid', cache_output=True, train_mode=False)

    reader_rescaler_train = Step(name='rescaler',
                                 transformer=ImageReaderRescaler(**config.reader_rescaler),
                                 input_data=['input'],
                                 input_steps=[reader_train, scale_estimator_train],
                                 adapter={'sizes': ([(scale_estimator_train.name, 'sizes')]),
                                          'X': ([(reader_train.name, 'X')]),
                                          'y': ([(reader_train.name, 'y')]),
                                          'meta': ([('input', 'meta')]),
                                          },
                                 cache_dirpath=config.env.cache_dirpath,
                                 cache_output=True)
    deconved_reader_rescaler_train = add_stain_deconvolution(reader_rescaler_train, config,
                                                             cache_output=True,
                                                             save_output=False,
                                                             suffix='_rescaled')

    reader_rescaler_valid = Step(name='rescaler_valid',
                                 transformer=ImageReaderRescaler(**config.reader_rescaler),
                                 input_data=['input'],
                                 input_steps=[reader_valid, scale_estimator_valid],
                                 adapter={'sizes': ([(scale_estimator_valid.name, 'sizes')]),
                                          'X': ([(reader_valid.name, 'X')]),
                                          'y': ([(reader_valid.name, 'y')]),
                                          'meta': ([('input', 'meta_valid')]),
                                          },
                                 cache_dirpath=config.env.cache_dirpath,
                                 cache_output=True)
    deconved_reader_rescaler_valid = add_stain_deconvolution(reader_rescaler_valid, config,
                                                             cache_output=True,
                                                             save_output=False,
                                                             suffix='_rescaled_valid')

    reader_rescaler = Step(name='rescaler_join',
                           transformer=Dummy(),
                           input_steps=[deconved_reader_rescaler_train, deconved_reader_rescaler_valid],
                           adapter={'X': ([(deconved_reader_rescaler_train.name, 'X')]),

                                    'y': ([(deconved_reader_rescaler_train.name, 'y')]),
                                    'X_valid': ([(deconved_reader_rescaler_valid.name, 'X')]),
                                    'y_valid': ([(deconved_reader_rescaler_valid.name, 'y')]),
                                    },
                           cache_dirpath=config.env.cache_dirpath,
                           cache_output=True,
                           save_output=True, load_saved_output=True)

    unet_rescaled = unet_multitask_block(reader_rescaler, config, config.unet,
                                         loader_mode='patched_training',
                                         suffix='_rescaled',
                                         force_fitting=True)

    return unet_rescaled


def scale_adjusted_patched_unet(config):
    reader = Step(name='reader',
                  transformer=ImageReader(**config.reader_multitask),
                  input_data=['input'],
                  adapter={'meta': ([('input', 'meta')]),
                           'train_mode': ([('input', 'train_mode')]),
                           },
                  cache_dirpath=config.env.cache_dirpath,
                  cache_output=True)
    deconved_reader = add_stain_deconvolution(reader, config,
                                              cache_output=True,
                                              save_output=False,
                                              suffix='')
    scale_estimator = unet_size_estimator(deconved_reader, config, config.unet_size_estimator,
                                          cache_output=True, train_mode=False)

    reader_rescaler = Step(name='rescaler',
                           transformer=ImageReaderRescaler(**config.reader_rescaler),
                           input_data=['input'],
                           input_steps=[reader, scale_estimator],
                           adapter={'sizes': ([(scale_estimator.name, 'sizes')]),
                                    'X': ([(reader.name, 'X')]),
                                    'y': ([(reader.name, 'y')]),
                                    'meta': ([('input', 'meta')]),
                                    },
                           cache_dirpath=config.env.cache_dirpath,
                           cache_output=True)
    deconved_reader = add_stain_deconvolution(reader_rescaler, config,
                                              cache_output=True,
                                              save_output=False,
                                              suffix='_rescaled')

    loader_rescaled = Step(name='loader_rescaled',
                           transformer=loaders.ImageSegmentationMultitaskLoaderPatchingInference(**config.loader),
                           input_data=['input'],
                           input_steps=[deconved_reader],
                           adapter={'X': ([(deconved_reader.name, 'X')]),
                                    'y': ([(deconved_reader.name, 'y')]),
                                    'train_mode': ([('input', 'train_mode')]),
                                    },
                           cache_dirpath=config.env.cache_dirpath,
                           cache_output=True)

    unet_rescaled_patches = Step(name='unet_rescaled',
                                 transformer=PyTorchUNetMultitask(**config.unet),
                                 input_steps=[loader_rescaled],
                                 adapter={'datagen': ([(loader_rescaled.name, 'datagen')]),
                                          'validation_datagen': ([(loader_rescaled.name, 'validation_datagen')]),
                                          },
                                 cache_dirpath=config.env.cache_dirpath)

    unet_rescaled = Step(name='patch_joiner',
                         transformer=loaders.PatchCombiner(**config.patch_combiner),
                         input_steps=[unet_rescaled_patches, loader_rescaled],
                         adapter={'patch_ids': ([(loader_rescaled.name, 'patch_ids')]),
                                  'outputs': ([(unet_rescaled_patches.name, 'mask_prediction'),
                                               (unet_rescaled_patches.name, 'contour_prediction'),
                                               (unet_rescaled_patches.name, 'center_prediction')],
                                              partial(to_dict_inputs, keys=['mask_prediction',
                                                                            'contour_prediction',
                                                                            'center_prediction'])),
                                  },
                         cache_dirpath=config.env.cache_dirpath,
                         cache_output=True)

    morphological_postprocessing = postprocessing(unet_rescaled, unet_rescaled, config,
                                                  suffix='_rescaled', save_output=True)

    output = Step(name='output',
                  transformer=Dummy(),
                  input_steps=[morphological_postprocessing],
                  adapter={'y_pred': ([(morphological_postprocessing.name, 'labeled_images')]),
                           },
                  cache_dirpath=config.env.cache_dirpath)
    return output


def add_stain_deconvolution(reader, config, cache_output=False, save_output=False, suffix=''):
    stain_deconvolution = Step(name='stain_deconvolution{}'.format(suffix),
                               transformer=StainDeconvolution(**config.stain_deconvolution),
                               input_steps=[reader],
                               adapter={'X': ([(reader.name, 'X')]),
                                        },
                               cache_dirpath=config.env.cache_dirpath)

    reader = Step(name='reader_with_deconv{}'.format(suffix),
                  transformer=Dummy(),
                  input_steps=[reader, stain_deconvolution],
                  adapter={'X': ([(stain_deconvolution.name, 'X')]),
                           'y': ([(reader.name, 'y')]),
                           },
                  cache_dirpath=config.env.cache_dirpath,
                  cache_output=cache_output,
                  save_output=save_output)

    return reader


def unet_size_estimator(reader, config, config_network, suffix='', cache_output=False, train_mode=True):
    unet = unet_multitask_block(reader, config, config_network, loader_mode=None, suffix='_size_estimator',
                                train_mode=train_mode)

    suffix = '_size_estimator{}'.format(suffix)

    morphological_postprocessing = postprocessing(unet, unet, config, suffix=suffix, cache_output=cache_output)

    cell_sizer = Step(name='cell_sizer{}'.format(suffix),
                      transformer=CellSizer(),
                      input_steps=[morphological_postprocessing],
                      adapter={'labeled_images': ([(morphological_postprocessing.name, 'labeled_images')])},
                      cache_dirpath=config.env.cache_dirpath,
                      cache_output=cache_output
                      )
    return cell_sizer


def unet_multitask_block(reader, config, config_network, loader_mode, force_fitting=False, suffix='',
                         cache_output=False, train_mode=True):
    if loader_mode == 'patching_train':
        Loader = loaders.ImageSegmentationMultitaskLoaderPatchingTrain
    elif loader_mode == 'patching_inference':
        Loader = loaders.ImageSegmentationMultitaskLoaderPatchingInference
    else:
        Loader = loaders.ImageSegmentationMultitaskLoader

    if train_mode:
        adapter_mapping = {'X': ([(reader.name, 'X')]),
                           'y': ([(reader.name, 'y')]),
                           'train_mode': ([('input', 'train_mode')]),
                           'X_valid': ([(reader.name, 'X_valid')]),
                           'y_valid': ([(reader.name, 'y_valid')]),
                           }
    else:
        adapter_mapping = {'X': ([(reader.name, 'X')]),
                           'y': ([(reader.name, 'y')]),
                           'train_mode': ([('input', 'train_mode')]),
                           }

    loader = Step(name='loader{}'.format(suffix),
                  transformer=Loader(**config.loader),
                  input_data=['input'],
                  input_steps=[reader],
                  adapter=adapter_mapping,
                  cache_dirpath=config.env.cache_dirpath,
                  cache_output=cache_output)

    unet_multitask = Step(name='unet{}'.format(suffix),
                          transformer=PyTorchUNetMultitask(**config_network),
                          input_steps=[loader],
                          adapter={'datagen': ([(loader.name, 'datagen')]),
                                   'validation_datagen': ([(loader.name, 'validation_datagen')]),
                                   },
                          cache_dirpath=config.env.cache_dirpath,
                          force_fitting=force_fitting,
                          cache_output=cache_output)

    return unet_multitask


def preprocessing(config, model_type, is_train, loader_mode=None):
    if config.execution.load_in_memory:
        if model_type == 'single':
            loader = _preprocessing_single_in_memory(config, is_train, loader_mode)
        elif model_type == 'multitask':
            loader = _preprocessing_multitask_in_memory(config, is_train, loader_mode)
        else:
            raise NotImplementedError
    else:
        if model_type == 'single':
            loader = _preprocessing_single_generator(config, is_train, loader_mode)
        elif model_type == 'multitask':
            loader = _preprocessing_multitask_generator(config, is_train, loader_mode)
        else:
            raise NotImplementedError
    return loader


def postprocessing(model_mask, model_contour, config, suffix='', save_output=False, cache_output=False):
    mask_resize = Step(name='mask_resize{}'.format(suffix),
                       transformer=Resizer(),
                       input_data=['input'],
                       input_steps=[model_mask],
                       adapter={'images': ([(model_mask.name, 'mask_prediction')]),
                                'target_sizes': ([('input', 'target_sizes')]),
                                },
                       cache_dirpath=config.env.cache_dirpath,
                       save_output=save_output,
                       cache_output=cache_output)

    contour_resize = Step(name='contour_resize{}'.format(suffix),
                          transformer=Resizer(),
                          input_data=['input'],
                          input_steps=[model_contour],
                          adapter={'images': ([(model_contour.name, 'contour_prediction')]),
                                   'target_sizes': ([('input', 'target_sizes')]),
                                   },
                          cache_dirpath=config.env.cache_dirpath,
                          save_output=save_output,
                          cache_output=cache_output)

    morphological_postprocessing = Step(name='morphological_postprocessing{}'.format(suffix),
                                        transformer=Postprocessor(),
                                        input_steps=[mask_resize, contour_resize],
                                        adapter={'images': ([(mask_resize.name, 'resized_images')]),
                                                 'contours': ([(contour_resize.name, 'resized_images')]),
                                                 },
                                        cache_dirpath=config.env.cache_dirpath,
                                        save_output=save_output,
                                        cache_output=cache_output)

    return morphological_postprocessing


<<<<<<< HEAD
def dcan(config, train_mode):
    if train_mode:
        save_output = True
        load_saved_output = False
        preprocessing = preprocessing_multitask_train(config)
    else:
        save_output = True
        load_saved_output = False
        preprocessing = preprocessing_multitask_inference(config)

    dcan = Step(name='dcan',
                transformer=PyTorchDCAN(**config.dcan),
                input_steps=[preprocessing],
                cache_dirpath=config.env.cache_dirpath,
                save_output=save_output, load_saved_output=load_saved_output,
                force_fitting=False)

    mask_resize = Step(name='mask_resize',
                       transformer=Resizer(),
                       input_data=['input'],
                       input_steps=[dcan],
                       adapter={'images': ([(dcan.name, 'mask_prediction')]),
                                'target_sizes': ([('input', 'target_sizes')]),
                                },
                       cache_dirpath=config.env.cache_dirpath,
                       save_output=save_output)

    contour_resize = Step(name='contour_resize',
                          transformer=Resizer(),
                          input_data=['input'],
                          input_steps=[dcan],
                          adapter={'images': ([(dcan.name, 'contour_prediction')]),
                                   'target_sizes': ([('input', 'target_sizes')]),
                                   },
                          cache_dirpath=config.env.cache_dirpath,
                          save_output=save_output)

    detached = Step(name='detached',
                    transformer=Postprocessor(),
                    input_steps=[mask_resize, contour_resize],
                    adapter={'images': ([(mask_resize.name, 'resized_images')]),
                             'contours': ([(contour_resize.name, 'resized_images')]),
                             },
                    cache_dirpath=config.env.cache_dirpath,
                    save_output=save_output)

    output = Step(name='output',
                  transformer=Dummy(),
                  input_steps=[detached],
                  adapter={'y_pred': ([(detached.name, 'labeled_images')]),
                           },
                  cache_dirpath=config.env.cache_dirpath)
    return output


def preprocessing_train(config):
    if config.execution.load_in_memory:
        reader_train = Step(name='reader_train',
                            transformer=ImageReader(**config.reader_single),
                            input_data=['input'],
                            adapter={'meta': ([('input', 'meta')]),
                                     'train_mode': ([('input', 'train_mode')]),
                                     },
                            cache_dirpath=config.env.cache_dirpath)
=======
def nuclei_labeler(postprocessed_mask, config, save_output=True):
    labeler = Step(name='labeler',
                   transformer=NucleiLabeler(),
                   input_steps=[postprocessed_mask],
                   adapter={'images': ([(postprocessed_mask.name, 'binarized_images')]),
                            },
                   cache_dirpath=config.env.cache_dirpath,
                   save_output=save_output)
    return labeler
>>>>>>> 50ea212e


def _preprocessing_single_in_memory(config, is_train, use_patching):
    if use_patching:
        raise NotImplementedError
    else:
        reader = Step(name='reader',
                      transformer=ImageReader(**config.reader_single),
                      input_data=['input'],
                      adapter={'meta': ([('input', 'meta')]),
                               'meta_valid': ([('input', 'meta_valid')]),
                               'train_mode': ([('input', 'train_mode')]),
                               },
                      cache_dirpath=config.env.cache_dirpath)

        loader = Step(name='loader',
                      transformer=loaders.ImageSegmentationLoader(**config.loader),
                      input_data=['input'],
                      input_steps=[reader],
                      adapter={'X': ([('reader', 'X')]),
                               'y': ([('reader', 'y')]),
                               'train_mode': ([('input', 'train_mode')]),
                               'X_valid': ([('reader', 'X_valid')]),
                               'y_valid': ([('reader', 'y_valid')]),
                               },
                      cache_dirpath=config.env.cache_dirpath)
    return loader


def _preprocessing_single_generator(config, is_train, use_patching):
    if use_patching:
        raise NotImplementedError
    else:
        if is_train:
            xy_train = Step(name='xy_train',
                            transformer=XYSplit(**config.xy_splitter),
                            input_data=['input'],
                            adapter={'meta': ([('input', 'meta')]),
                                     'train_mode': ([('input', 'train_mode')])
                                     },
                            cache_dirpath=config.env.cache_dirpath)

            xy_inference = Step(name='xy_inference',
                                transformer=XYSplit(**config.xy_splitter),
                                input_data=['input'],
                                adapter={'meta': ([('input', 'meta_valid')]),
                                         'train_mode': ([('input', 'train_mode')])
                                         },
                                cache_dirpath=config.env.cache_dirpath)

            loader = Step(name='loader',
                          transformer=loaders.MetadataImageSegmentationLoader(**config.loader),
                          input_data=['input'],
                          input_steps=[xy_train, xy_inference],
                          adapter={'X': ([('xy_train', 'X')], squeeze_inputs),
                                   'y': ([('xy_train', 'y')], squeeze_inputs),
                                   'train_mode': ([('input', 'train_mode')]),
                                   'X_valid': ([('xy_inference', 'X')], squeeze_inputs),
                                   'y_valid': ([('xy_inference', 'y')], squeeze_inputs),
                                   },
                          cache_dirpath=config.env.cache_dirpath)
        else:
            xy_inference = Step(name='xy_inference',
                                transformer=XYSplit(**config.xy_splitter),
                                input_data=['input'],
                                adapter={'meta': ([('input', 'meta')]),
                                         'train_mode': ([('input', 'train_mode')])
                                         },
                                cache_dirpath=config.env.cache_dirpath)

            loader = Step(name='loader',
                          transformer=loaders.MetadataImageSegmentationLoader(**config.loader),
                          input_data=['input'],
                          input_steps=[xy_inference, xy_inference],
                          adapter={'X': ([('xy_inference', 'X')], squeeze_inputs),
                                   'y': ([('xy_inference', 'y')], squeeze_inputs),
                                   'train_mode': ([('input', 'train_mode')]),
                                   },
                          cache_dirpath=config.env.cache_dirpath)
    return loader


def _preprocessing_multitask_in_memory(config, is_train, loader_mode):
    if loader_mode == 'patching_train':
        Loader = loaders.ImageSegmentationMultitaskLoaderPatchingTrain
    elif loader_mode == 'patching_inference':
        Loader = loaders.ImageSegmentationMultitaskLoaderPatchingInference
    else:
        Loader = loaders.ImageSegmentationMultitaskLoader

    reader = Step(name='reader',
                  transformer=ImageReader(**config.reader_multitask),
                  input_data=['input'],
                  adapter={'meta': ([('input', 'meta')]),
                           'meta_valid': ([('input', 'meta_valid')]),
                           'train_mode': ([('input', 'train_mode')]),
                           },
                  cache_dirpath=config.env.cache_dirpath,
                  save_output=False, load_saved_output=False)

    loader = Step(name='loader',
                  transformer=Loader(**config.loader),
                  input_data=['input'],
                  input_steps=[reader],
                  adapter={'X': ([('reader', 'X')]),
                           'y': ([('reader', 'y')]),
                           'train_mode': ([('input', 'train_mode')]),
                           'X_valid': ([('reader', 'X_valid')]),
                           'y_valid': ([('reader', 'y_valid')]),
                           },
                  cache_dirpath=config.env.cache_dirpath)
    return loader


def _preprocessing_multitask_generator(config, is_train, use_patching):
    if use_patching:
        raise NotImplementedError
    else:
        if is_train:
            xy_train = Step(name='xy_train',
                            transformer=XYSplit(**config.xy_splitter_multitask),
                            input_data=['input'],
                            adapter={'meta': ([('input', 'meta')]),
                                     'train_mode': ([('input', 'train_mode')])
                                     },
                            cache_dirpath=config.env.cache_dirpath)

            xy_inference = Step(name='xy_inference',
                                transformer=XYSplit(**config.splitter_config),
                                input_data=['input'],
                                adapter={'meta': ([('input', 'meta_valid')]),
                                         'train_mode': ([('input', 'train_mode')])
                                         },
                                cache_dirpath=config.env.cache_dirpath)

            loader = Step(name='loader',
                          transformer=loaders.MetadataImageSegmentationMultitaskLoader(**config.loader),
                          input_data=['input'],
                          input_steps=[xy_train, xy_inference],
                          adapter={'X': ([('xy_train', 'X')], squeeze_inputs),
                                   'y': ([('xy_train', 'y')]),
                                   'train_mode': ([('input', 'train_mode')]),
                                   'X_valid': ([('xy_inference', 'X')], squeeze_inputs),
                                   'y_valid': ([('xy_inference', 'y')]),
                                   },
                          cache_dirpath=config.env.cache_dirpath)
        else:
            xy_inference = Step(name='xy_inference',
                                transformer=XYSplit(**config.xy_splitter_multitask),
                                input_data=['input'],
                                adapter={'meta': ([('input', 'meta')]),
                                         'train_mode': ([('input', 'train_mode')])
                                         },
                                cache_dirpath=config.env.cache_dirpath)

            loader = Step(name='loader',
                          transformer=loaders.MetadataImageSegmentationMultitaskLoader(**config.loader),
                          input_data=['input'],
                          input_steps=[xy_inference, xy_inference],
                          adapter={'X': ([('xy_inference', 'X')], squeeze_inputs),
                                   'y': ([('xy_inference', 'y')], squeeze_inputs),
                                   'train_mode': ([('input', 'train_mode')]),
                                   },
                          cache_dirpath=config.env.cache_dirpath)
    return loader



def mask_postprocessing(model, config, save_output=True):
    mask_resize = Step(name='mask_resize',
                       transformer=Resizer(),
                       input_data=['input'],
                       input_steps=[model],
                       adapter={'images': ([(model.name, 'mask_prediction')]),
                                'target_sizes': ([('input', 'target_sizes')]),
                                },
                       cache_dirpath=config.env.cache_dirpath,
                       save_output=save_output)
    mask_thresholding = Step(name='mask_thresholding',
                             transformer=Thresholder(**config.thresholder),
                             input_steps=[mask_resize],
                             adapter={'images': ([('mask_resize', 'resized_images')]),
                                      },
                             cache_dirpath=config.env.cache_dirpath,
                             save_output=save_output)
    return mask_thresholding

PIPELINES = {'unet': {'train': partial(unet, train_mode=True),
                      'inference': partial(unet, train_mode=False),
                      },
             'unet_multitask': {'train': partial(unet_multitask, train_mode=True),
                                'inference': partial(unet_multitask, train_mode=False),
                                },
<<<<<<< HEAD
             'two_unets_specialists': {'train': partial(two_unets_specialists, train_mode=True),
                                       'inference': partial(two_unets_specialists, train_mode=False),
                                       },
             'dcan': {'train': partial(dcan, train_mode=True),
                      'inference': partial(dcan, train_mode=False),
                      }
=======

             'patched_unet_training': {'train': patched_unet_training},
             'scale_adjusted_patched_unet_training': {'train': scale_adjusted_patched_unet_training},
             'scale_adjusted_patched_unet': {'train': scale_adjusted_patched_unet,
                                             'inference': scale_adjusted_patched_unet}
>>>>>>> 50ea212e
             }<|MERGE_RESOLUTION|>--- conflicted
+++ resolved
@@ -1,21 +1,11 @@
 from functools import partial
 
-<<<<<<< HEAD
-from loaders import MetadataImageSegmentationLoader, MetadataImageSegmentationMultitaskLoader, \
-    ImageSegmentationMultitaskLoader, ImageSegmentationLoader
-from models import PyTorchUNet, PyTorchUNetMultitask, PyTorchDCAN
-from postprocessing import Resizer, Thresholder, NucleiLabeler, Dropper, \
-    WatershedCenter, WatershedContour, BinaryFillHoles, Postprocessor
-from steps.base import Step, Dummy
-from steps.preprocessing import XYSplit, ImageReader
-=======
 import loaders
 from models import PyTorchUNet, PyTorchUNetMultitask
 from postprocessing import Resizer, Thresholder, NucleiLabeler, Postprocessor, CellSizer
 from preprocessing import ImageReaderRescaler, ImageReader, StainDeconvolution
 from steps.base import Step, Dummy, to_dict_inputs
 from steps.preprocessing import XYSplit
->>>>>>> 50ea212e
 from utils import squeeze_inputs
 
 
@@ -465,7 +455,6 @@
     return morphological_postprocessing
 
 
-<<<<<<< HEAD
 def dcan(config, train_mode):
     if train_mode:
         save_output = True
@@ -530,7 +519,7 @@
                                      'train_mode': ([('input', 'train_mode')]),
                                      },
                             cache_dirpath=config.env.cache_dirpath)
-=======
+
 def nuclei_labeler(postprocessed_mask, config, save_output=True):
     labeler = Step(name='labeler',
                    transformer=NucleiLabeler(),
@@ -540,7 +529,6 @@
                    cache_dirpath=config.env.cache_dirpath,
                    save_output=save_output)
     return labeler
->>>>>>> 50ea212e
 
 
 def _preprocessing_single_in_memory(config, is_train, use_patching):
@@ -734,18 +722,11 @@
              'unet_multitask': {'train': partial(unet_multitask, train_mode=True),
                                 'inference': partial(unet_multitask, train_mode=False),
                                 },
-<<<<<<< HEAD
-             'two_unets_specialists': {'train': partial(two_unets_specialists, train_mode=True),
-                                       'inference': partial(two_unets_specialists, train_mode=False),
-                                       },
              'dcan': {'train': partial(dcan, train_mode=True),
                       'inference': partial(dcan, train_mode=False),
-                      }
-=======
-
+                      },
              'patched_unet_training': {'train': patched_unet_training},
              'scale_adjusted_patched_unet_training': {'train': scale_adjusted_patched_unet_training},
              'scale_adjusted_patched_unet': {'train': scale_adjusted_patched_unet,
                                              'inference': scale_adjusted_patched_unet}
->>>>>>> 50ea212e
              }