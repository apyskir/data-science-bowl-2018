import cv2
import numpy as np
import imgaug as ia
from imgaug import augmenters as iaa
import numpy as np
import cv2


def _perspective_transform_augment_images(self, images, random_state, parents, hooks):
    result = images
    if not self.keep_size:
        result = list(result)

    matrices, max_heights, max_widths = self._create_matrices(
        [image.shape for image in images],
        random_state
    )

    for i, (M, max_height, max_width) in enumerate(zip(matrices, max_heights, max_widths)):
        warped = cv2.warpPerspective(images[i], M, (max_width, max_height))
        if warped.ndim == 2 and images[i].ndim == 3:
            warped = np.expand_dims(warped, 2)
        if self.keep_size:
            h, w = images[i].shape[0:2]
            warped = ia.imresize_single_image(warped, (h, w))
        result[i] = warped

    return result


iaa.PerspectiveTransform._augment_images = _perspective_transform_augment_images

affine_seq = iaa.Sequential([
    # General
    iaa.SomeOf((1, 2),
               [iaa.Fliplr(0.5),
                iaa.Flipud(0.5),
                iaa.Affine(rotate=(0, 360),
                           translate_percent={"x": (-0.1, 0.1), "y": (-0.1, 0.1)}),
                iaa.CropAndPad(percent=(-0.25, 0.25), pad_mode='reflect')
                ]),
    # Deformations
    iaa.Sometimes(0.3, iaa.PiecewiseAffine(scale=(0.02, 0.04))),
    iaa.Sometimes(0.3, iaa.PerspectiveTransform(scale=(0.05, 0.10))),
], random_order=True)

color_seq = iaa.Sequential([
    # Color
    iaa.Sometimes(0.3, iaa.ContrastNormalization((0.3, 1.0))),
    iaa.Sometimes(0.3, iaa.ElasticTransformation(alpha=(1, 5), sigma=0.1)),
    iaa.OneOf([
        iaa.Noop(),
        iaa.Sequential([
            iaa.OneOf([
                iaa.OneOf([
                    # Add in HSV or RGB
                    iaa.Sequential([
                        iaa.ChangeColorspace(from_colorspace="RGB", to_colorspace="HSV"),
                        iaa.WithChannels(0, iaa.Add((0, 100))),
                        iaa.ChangeColorspace(from_colorspace="HSV", to_colorspace="RGB")]),
                    iaa.Sequential([
                        iaa.ChangeColorspace(from_colorspace="RGB", to_colorspace="HSV"),
                        iaa.WithChannels(1, iaa.Add((0, 100))),
                        iaa.ChangeColorspace(from_colorspace="HSV", to_colorspace="RGB")]),
                    iaa.Sequential([
                        iaa.ChangeColorspace(from_colorspace="RGB", to_colorspace="HSV"),
                        iaa.WithChannels(2, iaa.Add((0, 100))),
                        iaa.ChangeColorspace(from_colorspace="HSV", to_colorspace="RGB")]),
                    iaa.WithChannels(0, iaa.Add((0, 100))),
                    iaa.WithChannels(1, iaa.Add((0, 100))),
                    iaa.WithChannels(2, iaa.Add((0, 100)))
                ]),
                iaa.OneOf([
                    # Add elementwise in HSV or RGB
                    iaa.Sequential([
                        iaa.ChangeColorspace(from_colorspace="RGB", to_colorspace="HSV"),
                        iaa.WithChannels(0, iaa.AddElementwise((0, 30))),
                        iaa.ChangeColorspace(from_colorspace="HSV", to_colorspace="RGB")]),
                    iaa.Sequential([
                        iaa.ChangeColorspace(from_colorspace="RGB", to_colorspace="HSV"),
                        iaa.WithChannels(1, iaa.AddElementwise((0, 30))),
                        iaa.ChangeColorspace(from_colorspace="HSV", to_colorspace="RGB")]),
                    iaa.Sequential([
                        iaa.ChangeColorspace(from_colorspace="RGB", to_colorspace="HSV"),
                        iaa.WithChannels(2, iaa.AddElementwise((0, 30))),
                        iaa.ChangeColorspace(from_colorspace="HSV", to_colorspace="RGB")]),
                    iaa.WithChannels(0, iaa.AddElementwise((0, 30))),
                    iaa.WithChannels(1, iaa.AddElementwise((0, 30))),
                    iaa.WithChannels(2, iaa.AddElementwise((0, 30)))
                ]),
                iaa.OneOf([
                    # Multiply in HSV or RGB
                    iaa.Sequential([
                        iaa.ChangeColorspace(from_colorspace="RGB", to_colorspace="HSV"),
                        iaa.WithChannels(0, iaa.Multiply((0, 2))),
                        iaa.ChangeColorspace(from_colorspace="HSV", to_colorspace="RGB")]),
                    iaa.Sequential([
                        iaa.ChangeColorspace(from_colorspace="RGB", to_colorspace="HSV"),
                        iaa.WithChannels(1, iaa.Multiply((0, 2))),
                        iaa.ChangeColorspace(from_colorspace="HSV", to_colorspace="RGB")]),
                    iaa.Sequential([
                        iaa.ChangeColorspace(from_colorspace="RGB", to_colorspace="HSV"),
                        iaa.WithChannels(2, iaa.Multiply((0, 2))),
                        iaa.ChangeColorspace(from_colorspace="HSV", to_colorspace="RGB")]),
                    iaa.WithChannels(0, iaa.Multiply((0, 2))),
                    iaa.WithChannels(1, iaa.Multiply((0, 2))),
                    iaa.WithChannels(2, iaa.Multiply((0, 2)))
                ]),
                iaa.OneOf([
                    # Multiply elementwise in HSV or RGB
                    iaa.Sequential([
                        iaa.ChangeColorspace(from_colorspace="RGB", to_colorspace="HSV"),
                        iaa.WithChannels(0, iaa.MultiplyElementwise((0, 2))),
                        iaa.ChangeColorspace(from_colorspace="HSV", to_colorspace="RGB")]),
                    iaa.Sequential([
                        iaa.ChangeColorspace(from_colorspace="RGB", to_colorspace="HSV"),
                        iaa.WithChannels(1, iaa.MultiplyElementwise((0, 2))),
                        iaa.ChangeColorspace(from_colorspace="HSV", to_colorspace="RGB")]),
                    iaa.Sequential([
                        iaa.ChangeColorspace(from_colorspace="RGB", to_colorspace="HSV"),
                        iaa.WithChannels(2, iaa.MultiplyElementwise((0, 2))),
                        iaa.ChangeColorspace(from_colorspace="HSV", to_colorspace="RGB")]),
                    iaa.WithChannels(0, iaa.MultiplyElementwise((0, 2))),
                    iaa.WithChannels(1, iaa.MultiplyElementwise((0, 2))),
                    iaa.WithChannels(2, iaa.MultiplyElementwise((0, 2)))
                ]),
            ]),
            iaa.OneOf([
                iaa.Noop(),
                iaa.CoarseSaltAndPepper(p=(0, 0.1), size_px=(64, 1024), per_channel=True),
                iaa.CoarseSaltAndPepper(p=(0, 0.1), size_px=(64, 1024), per_channel=False)
            ])
        ]),
        iaa.OneOf([
            iaa.GaussianBlur(sigma=(0.4, 8.0)),
            iaa.AverageBlur(k=(2, 21)),
            iaa.MedianBlur(k=(3, 15))
        ]),
        iaa.OneOf([
            iaa.Sharpen(alpha=0.5),
            iaa.Emboss(alpha=(0.0, 1.0), strength=(0.5, 1.5))
        ])
    ])
], random_order=False)

color_seq_grey = iaa.Sequential([
    # Color
    iaa.Invert(0.3),
    iaa.Sometimes(0.3, iaa.ContrastNormalization((0.5, 1.5))),
    iaa.Sometimes(0.3, iaa.ElasticTransformation(alpha=(1, 5), sigma=0.1)),
    iaa.OneOf([
        iaa.Noop(),
        iaa.Sequential([
            iaa.OneOf([
                iaa.Add((0, 100)),
                iaa.AddElementwise((0, 100)),
                iaa.Multiply((0, 100)),
                iaa.MultiplyElementwise((0, 100)),
            ]),
            iaa.OneOf([
                iaa.Noop(),
                iaa.CoarseSaltAndPepper(p=(0, 0.1), size_px=(64, 1024), per_channel=False)
            ])
        ]),
        iaa.OneOf([
            iaa.GaussianBlur(sigma=(0.0, 8.0)),
            iaa.AverageBlur(k=(2, 21)),
            iaa.MedianBlur(k=(3, 15))
        ])
    ])
<<<<<<< HEAD
], random_order=False)


def crop_seq(crop_size):
    seq = iaa.Sequential([affine_seq,
                          RandomCropFixedSize(px=crop_size)], random_order=False)
    return seq


def padding_seq(pad_size, pad_method):
    seq = iaa.Sequential([PadFixed(pad=pad_size, pad_method=pad_method),
                          ]).to_deterministic()
    return seq


class PadFixed(iaa.Augmenter):
    PAD_FUNCTION = {'reflect': cv2.BORDER_REFLECT_101,
                    'replicate': cv2.BORDER_REPLICATE,
                    }

    def __init__(self, pad=None, pad_method=None, name=None, deterministic=False, random_state=None):
        super().__init__(name, deterministic, random_state)
        self.pad = pad
        self.pad_method = pad_method

    def _augment_images(self, images, random_state, parents, hooks):
        result = []
        for i, image in enumerate(images):
            image_pad = self._pad(image)
            result.append(image_pad)
        return result

    def _augment_keypoints(self, keypoints_on_images, random_state, parents, hooks):
        result = []
        return result

    def _pad(self, img):
        img_ = img.copy()

        if self._is_expanded_grey_format(img):
            img_ = np.squeeze(img_, axis=-1)

        h_pad, w_pad = self.pad
        img_ = cv2.copyMakeBorder(img_.copy(), h_pad, h_pad, w_pad, w_pad, PadFixed.PAD_FUNCTION[self.pad_method])

        if self._is_expanded_grey_format(img):
            img_ = np.expand_dims(img_, axis=-1)

        return img_

    def get_parameters(self):
        return []

    def _is_expanded_grey_format(self, img):
        if len(img.shape) == 3 and img.shape[2] == 1:
            return True
        else:
            return False


class RandomCropFixedSize(iaa.Augmenter):
    def __init__(self, px=None, name=None, deterministic=False, random_state=None):
        super(RandomCropFixedSize, self).__init__(name=name, deterministic=deterministic, random_state=random_state)
        self.px = px
        if isinstance(self.px, tuple):
            self.px_h, self.px_w = self.px
        elif isinstance(self.px, int):
            self.px_h = self.px
            self.px_w = self.px
        else:
            raise NotImplementedError

    def _augment_images(self, images, random_state, parents, hooks):

        result = []
        seeds = random_state.randint(0, 10 ** 6, (len(images),))
        for i, image in enumerate(images):
            seed = seeds[i]
            image_cr = self._random_crop(seed, image)
            result.append(image_cr)
        return result

    def _augment_keypoints(self, keypoints_on_images, random_state, parents, hooks):
        result = []
        return result

    def _random_crop(self, seed, image):
        height, width = image.shape[:2]

        np.random.seed(seed)
        crop_top = np.random.randint(height - self.px_h)
        crop_bottom = crop_top + self.px_h

        np.random.seed(seed + 1)
        crop_left = np.random.randint(width - self.px_w)
        crop_right = crop_left + self.px_w

        if len(image.shape) == 2:
            image_cropped = image[crop_top:crop_bottom, crop_left:crop_right]
        else:
            image_cropped = image[crop_top:crop_bottom, crop_left:crop_right, :]
        return image_cropped

    def get_parameters(self):
        return []


class PadToFitInNetwork(iaa.Augmenter):
    def __init__(self, divisor=2, pad_mode='symmetric', name=None, deterministic=False, random_state=None):
        super(PadToFitInNetwork, self).__init__(name=name, deterministic=deterministic, random_state=random_state)
        self.divisor = divisor
        self.pad_mode = pad_mode

    def _augment_keypoints(self, keypoints_on_images, random_state, parents, hooks):
        return keypoints_on_images

    def _augment_images(self, images, random_state, parents, hooks):

        result = []
        for i, image in enumerate(images):
            image_padded = self._pad_image(image)
            result.append(image_padded)
        return result

    def _pad_image(self, image):
        height = image.shape[0]
        width = image.shape[1]

        pad_vertical = self._get_pad(height)
        pad_horizontal = self._get_pad(width)
        pad_sequence = self._get_pad_sequence(pad_vertical, pad_horizontal)
        augmenter = iaa.Pad(px=pad_sequence, keep_size=False, pad_mode=self.pad_mode)
        return augmenter.augment_image(image)

    def _get_pad(self, dim):
        if dim % self.divisor == 0:
            return 0
        else:
            return self.divisor - dim % self.divisor

    def _get_pad_sequence(self, pad_vertical, pad_horizontal):
        top_pad = int(pad_vertical / 2)
        bottom_pad = pad_vertical - top_pad
        right_pad = int(pad_horizontal / 2)
        left_pad = pad_horizontal - right_pad
        return (top_pad, right_pad, bottom_pad, left_pad)

    def get_parameters(self):
        return [self.divisor, self.pad_mode]
=======
], random_order=False)
>>>>>>> 4b3ca5f2
<|MERGE_RESOLUTION|>--- conflicted
+++ resolved
@@ -2,8 +2,6 @@
 import numpy as np
 import imgaug as ia
 from imgaug import augmenters as iaa
-import numpy as np
-import cv2
 
 
 def _perspective_transform_augment_images(self, images, random_state, parents, hooks):
@@ -168,7 +166,6 @@
             iaa.MedianBlur(k=(3, 15))
         ])
     ])
-<<<<<<< HEAD
 ], random_order=False)
 
 
@@ -317,7 +314,4 @@
         return (top_pad, right_pad, bottom_pad, left_pad)
 
     def get_parameters(self):
-        return [self.divisor, self.pad_mode]
-=======
-], random_order=False)
->>>>>>> 4b3ca5f2
+        return [self.divisor, self.pad_mode]