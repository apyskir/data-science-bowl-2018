import os

from deepsense import neptune
from attrdict import AttrDict

from .utils import read_params

ctx = neptune.Context()
params = read_params(ctx)


MEAN = [0.485, 0.456, 0.406]
STD = [0.229, 0.224, 0.225]
SEED = 1234

SIZE_COLUMNS = ['height', 'width']
X_COLUMNS = ['file_path_image']
Y_COLUMNS = ['file_path_cut_mask']
Y_COLUMNS_MASKS = ['file_path_mask']
Y_COLUMNS_BORDERS = ['file_path_mask_with_borders']

Y_COLUMNS_SCORING = ['file_path_masks']
CHANNELS = ['background', 'nuclei', 'borders']

GLOBAL_CONFIG = {'exp_root': params.experiment_dir,
                 'load_in_memory': params.load_in_memory,
                 'num_workers': params.num_workers,
                 'num_classes': 2,
                 'img_H-W': (params.image_h, params.image_w),
                 'batch_size_train': params.batch_size_train,
                 'batch_size_inference': params.batch_size_inference,
                 'loader_mode': params.loader_mode,
                 }

TRAINING_CONFIG = {'epochs': params.epochs_nr,
                   'shuffle': True,
                   'batch_size': params.batch_size_train,
                   }

SOLUTION_CONFIG = AttrDict({
    'env': {'cache_dirpath': params.experiment_dir},
    'execution': GLOBAL_CONFIG,
    'xy_splitter': {
        'unet': {'x_columns': X_COLUMNS,
                 'y_columns': Y_COLUMNS,
                 },
        'unet_masks': {'x_columns': X_COLUMNS,
                       'y_columns': Y_COLUMNS_MASKS,
                       },
        'unet_borders': {'x_columns': X_COLUMNS,
                         'y_columns': Y_COLUMNS_BORDERS,
                         },
    },
    'reader': {
        'unet': {'x_columns': X_COLUMNS,
                 'y_columns': Y_COLUMNS,
                 'target_shape': GLOBAL_CONFIG['img_H-W']
                 },
        'unet_masks': {'x_columns': X_COLUMNS,
                       'y_columns': Y_COLUMNS_MASKS,
                       'target_shape': GLOBAL_CONFIG['img_H-W']
                       },
        'unet_borders': {'x_columns': X_COLUMNS,
                         'y_columns': Y_COLUMNS_BORDERS,
                         'target_shape': GLOBAL_CONFIG['img_H-W']
                         },
<<<<<<< HEAD
    'loader': {'dataset_params': {'h_pad': params.h_pad,
                                  'w_pad': params.w_pad,
                                  'h': params.image_h,
=======
    },
    'loader': {'dataset_params': {'h': params.image_h,
>>>>>>> 4b3ca5f2
                                  'w': params.image_w,
                                  'pad_method': params.pad_method
                                  },
               'loader_params': {'training': {'batch_size': params.batch_size_train,
                                              'shuffle': True,
                                              'num_workers': params.num_workers,
                                              'pin_memory': params.pin_memory
                                              },
                                 'inference': {'batch_size': params.batch_size_inference,
                                               'shuffle': False,
                                               'num_workers': params.num_workers,
                                               'pin_memory': params.pin_memory
                                               },
                                 },
               'image_source': params.image_source,
               },
    'model':{
        'unet': {
            'architecture_config': {'model_params': {'n_filters': params.n_filters,
                                                     'conv_kernel': params.conv_kernel,
                                                     'pool_kernel': params.pool_kernel,
                                                     'pool_stride': params.pool_stride,
                                                     'repeat_blocks': params.repeat_blocks,
                                                     'batch_norm': params.use_batch_norm,
                                                     'dropout': params.dropout_conv,
                                                     'in_channels': params.image_channels,
                                                     'out_channels': params.unet_output_channels,
                                                     'nr_outputs': params.nr_unet_outputs,
                                                     'encoder': params.encoder
                                                     },
                                    'optimizer_params': {'lr': params.lr,
                                                         },
                                    'regularizer_params': {'regularize': True,
                                                           'weight_decay_conv2d': params.l2_reg_conv,
                                                           },
                                    'weights_init': {'function': 'xavier',
                                                     },
                                    },
            'training_config': TRAINING_CONFIG,
            'callbacks_config': { 'model_checkpoint': { 'filepath': os.path.join(GLOBAL_CONFIG['exp_root'], 'checkpoints', 'unet', 'best.torch'),
                                                        'epoch_every': 1},
                                  'lr_scheduler': {'gamma': params.gamma,
                                                   'epoch_every': 1},
                                  'training_monitor': {'batch_every': 0,
                                                       'epoch_every': 1},
                                  'experiment_timing': {'batch_every': 0,
                                                        'epoch_every': 1},
                                  'validation_monitor': {'epoch_every': 1},
                                  'neptune_monitor': {'model_name': 'unet',
                                                      'image_nr': 4,
                                                      'image_resize': 0.2},
                                  'early_stopping': {'patience': params.patience},
                                  }
        },
        'unet_masks': {
            'architecture_config': {'model_params': {'n_filters': params.n_filters,
                                                     'conv_kernel': params.conv_kernel,
                                                     'pool_kernel': params.pool_kernel,
                                                     'pool_stride': params.pool_stride,
                                                     'repeat_blocks': params.repeat_blocks,
                                                     'batch_norm': params.use_batch_norm,
                                                     'dropout': params.dropout_conv,
                                                     'in_channels': params.image_channels,
                                                     'out_channels': params.unet_masks_output_channels,
                                                     'nr_outputs': params.nr_unet_outputs,
                                                     'encoder': params.encoder
                                                     },
                                    'optimizer_params': {'lr': params.lr,
                                                         },
                                    'regularizer_params': {'regularize': True,
                                                           'weight_decay_conv2d': params.l2_reg_conv,
                                                           },
                                    'weights_init': {'function': 'xavier',
                                                     },
                                    },
            'training_config': TRAINING_CONFIG,
            'callbacks_config': { 'model_checkpoint': { 'filepath': os.path.join(GLOBAL_CONFIG['exp_root'], 'checkpoints', 'unet_masks', 'best.torch'),
                                                        'epoch_every': 1},
                                  'lr_scheduler': {'gamma': params.gamma,
                                                   'epoch_every': 1},
                                  'training_monitor': {'batch_every': 0,
                                                       'epoch_every': 1},
                                  'experiment_timing': {'batch_every': 0,
                                                        'epoch_every': 1},
                                  'validation_monitor': {'epoch_every': 1},
                                  'neptune_monitor': {'model_name': 'unet',
                                                      'image_nr': 4,
                                                      'image_resize': 0.2},
                                  'early_stopping': {'patience': params.patience}
                                  },
        },
        'unet_borders': {
            'architecture_config': {'model_params': {'n_filters': params.n_filters,
                                                     'conv_kernel': params.conv_kernel,
                                                     'pool_kernel': params.pool_kernel,
                                                     'pool_stride': params.pool_stride,
                                                     'repeat_blocks': params.repeat_blocks,
                                                     'batch_norm': params.use_batch_norm,
                                                     'dropout': params.dropout_conv,
                                                     'in_channels': params.image_channels,
                                                     'out_channels': params.unet_borders_output_channels,
                                                     'nr_outputs': params.nr_unet_outputs,
                                                     'encoder': params.encoder
                                                     },
                                    'optimizer_params': {'lr': params.lr,
                                                         },
                                    'regularizer_params': {'regularize': True,
                                                           'weight_decay_conv2d': params.l2_reg_conv,
                                                           },
                                    'weights_init': {'function': 'xavier',
                                                     },
                                    },
            'training_config': TRAINING_CONFIG,
            'callbacks_config': { 'model_checkpoint': { 'filepath': os.path.join(GLOBAL_CONFIG['exp_root'], 'checkpoints', 'unet_borders', 'best.torch'),
                                                        'epoch_every': 1},
                                  'lr_scheduler': {'gamma': params.gamma,
                                                   'epoch_every': 1},
                                  'training_monitor': {'batch_every': 0,
                                                       'epoch_every': 1},
                                  'experiment_timing': {'batch_every': 0,
                                                        'epoch_every': 1},
                                  'validation_monitor': {'epoch_every': 1},
                                  'neptune_monitor': {'model_name': 'unet',
                                                      'image_nr': 4,
                                                      'image_resize': 0.2},
                                  'early_stopping': {'patience': params.patience},
                                  },
        },
    },
    'thresholder': {'threshold': params.threshold},
    'watershed': {},
    'dropper': {'min_size': params.min_nuclei_size},
    'postprocessor': {'channels': CHANNELS}
})<|MERGE_RESOLUTION|>--- conflicted
+++ resolved
@@ -64,14 +64,9 @@
                          'y_columns': Y_COLUMNS_BORDERS,
                          'target_shape': GLOBAL_CONFIG['img_H-W']
                          },
-<<<<<<< HEAD
     'loader': {'dataset_params': {'h_pad': params.h_pad,
                                   'w_pad': params.w_pad,
                                   'h': params.image_h,
-=======
-    },
-    'loader': {'dataset_params': {'h': params.image_h,
->>>>>>> 4b3ca5f2
                                   'w': params.image_w,
                                   'pad_method': params.pad_method
                                   },
